--- conflicted
+++ resolved
@@ -42,8 +42,6 @@
         //classpath 'nl.javadude.gradle.plugins:license-gradle-plugin:0.11.0'
         classpath "gradle.plugin.org.nosphere.apache:creadur-rat-gradle:0.1.3"
         classpath "gradle.plugin.com.github.jk1:gradle-license-report:0.3.2"
-
-        classpath files("lib/antlr4-gradle-plugin-0.1.2-SNAPSHOT.jar");
     }
 }
 
@@ -78,8 +76,8 @@
     apply plugin: 'java'
 
     buildDir = 'target'
-    sourceCompatibility = 1.8
-    targetCompatibility = 1.8
+    sourceCompatibility = 1.7
+    targetCompatibility = 1.7
 
     group = 'org.codehaus.groovy'
     version = groovyVersion
@@ -172,11 +170,7 @@
     xmlunitVersion = '1.6'
     xstreamVersion = '1.4.9'
     spockVersion = '1.0-groovy-2.4'
-<<<<<<< HEAD
-    antlr4Version = '4.6.0.3'
-=======
     isReleaseVersion = !groovyVersion.toLowerCase().endsWith("snapshot")
->>>>>>> 465b4c05
 }
 
 dependencies {
@@ -215,7 +209,6 @@
     testCompile "com.thoughtworks.qdox:qdox:$qdoxVersion"
 
     tools "com.googlecode.jarjar:jarjar:$jarjarVersion"
-//    tools files("lib/jarjar-${jarjarVersion}.jar")
     tools "org.jboss.bridger:bridger:$bridgerVersion"
 
     tools("net.sourceforge.cobertura:cobertura:$coberturaVersion") {
@@ -313,8 +306,6 @@
         compileClasspath = configurations.examplesRuntime + sourceSets.main.output + project(':groovy-xml').sourceSets.main.output
     }
 }
-
-apply from: 'subprojects/groovy-parser-antlr4/build.gradle'
 
 // make sure examples can be compiled, even if we don't run them
 // todo: reorganize examples so that we can run them too
@@ -453,16 +444,16 @@
         tasks.withType(GroovyCompile) {
             logger.info("Building ${project.name}:${name} with InvokeDynamic support activated")
             groovyOptions.optimizationOptions.indy = true
-            sourceCompatibility = 1.8
-            targetCompatibility = 1.8
+            sourceCompatibility = 1.7
+            targetCompatibility = 1.7
         }
         tasks.withType(JavaCompile) {
             if (project.name=='performance') {
                 sourceCompatibility = 1.8
                 targetCompatibility = 1.8
             } else {
-                sourceCompatibility = 1.8
-                targetCompatibility = 1.8
+                sourceCompatibility = 1.7
+                targetCompatibility = 1.7
             }
         }
         jar {
@@ -506,18 +497,7 @@
     apply from: 'user.gradle'
 }
 
-<<<<<<< HEAD
-if (!JavaVersion.current().java8Compatible) {
-    logger.lifecycle '''
-    **************************************** WARNING **********************************************
-    ****** You are running the build with an older JDK. NEVER try to release with 1.6.       ******
-    ****** You must use a JDK 1.8+ in order to compile all features of the language.         ******
-    ***********************************************************************************************
-'''
-}
-=======
 apply from: 'gradle/signing.gradle'
->>>>>>> 465b4c05
 
 licenseReport {
     excludeGroups = [
