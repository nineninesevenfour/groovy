/*
 *  Licensed to the Apache Software Foundation (ASF) under one
 *  or more contributor license agreements.  See the NOTICE file
 *  distributed with this work for additional information
 *  regarding copyright ownership.  The ASF licenses this file
 *  to you under the Apache License, Version 2.0 (the
 *  "License"); you may not use this file except in compliance
 *  with the License.  You may obtain a copy of the License at
 *
 *    http://www.apache.org/licenses/LICENSE-2.0
 *
 *  Unless required by applicable law or agreed to in writing,
 *  software distributed under the License is distributed on an
 *  "AS IS" BASIS, WITHOUT WARRANTIES OR CONDITIONS OF ANY
 *  KIND, either express or implied.  See the License for the
 *  specific language governing permissions and limitations
 *  under the License.
 */
package groovy.console.ui.view

import org.codehaus.groovy.vmplugin.VMPluginFactory

<<<<<<< HEAD
=======
import java.util.concurrent.atomic.AtomicBoolean

/**
 * Allow to install menu event handlers only once.<br /><br />
 * (Add static state, which is not directly possible in script files.)
 */
class Static {

    private Static() {}

    private static final AtomicBoolean handlersInstalled = new AtomicBoolean(false)

    /**
     * Test, if the menu handlers have been already installed.
     * @return false when this method is called the first time, true on subsequent calls.
     */
    static boolean installHandlersOnce() {
        return !handlersInstalled.get()
                && handlersInstalled.compareAndSet(false, true)
    }
}

>>>>>>> d565e909
// install handlers for JDK9+
final String JDK9PLUS_SCRIPT = """
import java.awt.Desktop
def handler = Desktop.getDesktop()
handler.setAboutHandler(controller.&showAbout)
handler.setQuitHandler(controller.&exitDesktop)
handler.setPreferencesHandler(controller.&preferences)
handler
"""

// install handlers for JDK <= 8, if the "macOS Runtime Support for Java" (MRJ) is present
final String MRJ_SCRIPT = """
package groovy.console.ui

import com.apple.mrj.*

class ConsoleMacOsSupport implements MRJQuitHandler, MRJAboutHandler, MRJPrefsHandler {

    def quitHandler
    def aboutHandler
    def prefHandler

    public void handleAbout() {
        aboutHandler()
    }

    public void handleQuit() {
        quitHandler()
    }


    public void handlePrefs() throws IllegalStateException {
        prefHandler()
    }
}

def handler = new ConsoleMacOsSupport(quitHandler:controller.&exit, aboutHandler:controller.&showAbout, prefHandler:controller.&preferences)
MRJApplicationUtils.registerAboutHandler(handler)
MRJApplicationUtils.registerQuitHandler(handler)
MRJApplicationUtils.registerPrefsHandler(handler)

return handler
"""

// install handlers for JDK <= 8, if the "Apple AWT Extension" (EAWT) is present
final String EAWT_SCRIPT = """
package groovy.console.ui

import com.apple.eawt.*
import com.apple.eawt.AppEvent.*

class ConsoleMacOsSupport implements QuitHandler, AboutHandler, PreferencesHandler {

    def quitHandler
    def aboutHandler
    def prefHandler

    @Override
    public void handleAbout(AboutEvent ev) {
        aboutHandler()
    }

    @Override
    public void handleQuitRequestWith(QuitEvent ev, QuitResponse resp) {
        // Console.exit() returns false, if the user chose to stay around
        if (quitHandler()) {
            resp.performQuit()
        } else {
            resp.cancelQuit()
        }
    }

    @Override
    public void handlePreferences(PreferencesEvent ev) {
        prefHandler()
    }
}

def handler = new ConsoleMacOsSupport(quitHandler:controller.&exit, aboutHandler:controller.&showAbout, prefHandler:controller.&preferences)
def application = Application.getApplication()
application.setQuitHandler(handler)
application.setAboutHandler(handler)
application.setPreferencesHandler(handler)

return handler
"""

def jdk9plus = VMPluginFactory.getPlugin().getVersion() > 8
// JDK <= 8 only
def macOsRuntimeForJavaPresent = classExists('com.apple.mrj.MRJApplicationUtils')
        && classExists('com.apple.mrj.MRJQuitHandler')
        && classExists('com.apple.mrj.MRJAboutHandler')
        && classExists('com.apple.mrj.MRJPrefsHandler')
// JDK <= 8 only
def appleAwtExtensionPresent = classExists('com.apple.eawt.Application')
        && classExists('com.apple.eawt.QuitHandler')
        && classExists('com.apple.eawt.AboutHandler')
        && classExists('com.apple.eawt.PreferencesHandler')
// TODO Desktop handlers are supposed to work cross platform, should we do version check at a higher layer
// TODO there is also an open files handler, should we also be using that?
try {
    // select handler version
    def scriptSource = jdk9plus ? JDK9PLUS_SCRIPT :
            macOsRuntimeForJavaPresent ? MRJ_SCRIPT :
            appleAwtExtensionPresent ? EAWT_SCRIPT :
            null
    if (scriptSource) {
<<<<<<< HEAD
        if (MacOSXMenuBarHelper.installHandlersOnce()) {
            build(scriptSource, new GroovyClassLoader(this.class.classLoader))
=======
        if (Static.installHandlersOnce()) {
            build(scriptSource, new GroovyClassLoader(MacOSXMenuBar.class.classLoader))
>>>>>>> d565e909
        }
    } else {
        build(BasicMenuBar)
        return
    }
} catch (Exception se) {
    // usually an AccessControlException, sometimes applets and JNLP won't let
    // you access MRJ classes.
    // However, in any exceptional case back out and use the BasicMenuBar
    se.printStackTrace()
    build(BasicMenuBar)
    return
}

menuBar {
    menu(text: 'File', mnemonic: 'F') {
        menuItem(newFileAction, icon:null)
        menuItem(newWindowAction, icon:null)
        menuItem(openAction, icon:null)
        separator()
        menuItem(saveAction, icon:null)
        menuItem(saveAsAction, icon:null)
        separator()
        menuItem(printAction, icon:null)
    }

    menu(text: 'Edit', mnemonic: 'E') {
        menuItem(undoAction, icon:null)
        menuItem(redoAction, icon:null)
        separator()
        menuItem(cutAction, icon:null)
        menuItem(copyAction, icon:null)
        menuItem(pasteAction, icon:null)
        separator()
        menuItem(findAction, icon:null)
        menuItem(findNextAction, icon:null)
        menuItem(findPreviousAction, icon:null)
        menuItem(replaceAction, icon:null)
        separator()
        menuItem(selectAllAction, icon:null)
	separator()
	menuItem(commentAction, icon:null)
        menuItem(selectBlockAction, icon:null)
    }

    menu(text: 'View', mnemonic: 'V') {
        menuItem(clearOutputAction, icon:null)
        separator()
        menuItem(largerFontAction, icon:null)
        menuItem(smallerFontAction, icon:null)
        separator()
        checkBoxMenuItem(captureStdOutAction, selected: controller.captureStdOut)
        checkBoxMenuItem(captureStdErrAction, selected: controller.captureStdErr)
        checkBoxMenuItem(fullStackTracesAction, selected: controller.fullStackTraces)
        checkBoxMenuItem(showScriptInOutputAction, selected: controller.showScriptInOutput)
        checkBoxMenuItem(visualizeScriptResultsAction, selected: controller.visualizeScriptResults)
        checkBoxMenuItem(showToolbarAction, selected: controller.showToolbar)
        checkBoxMenuItem(detachedOutputAction, selected: controller.detachedOutput)
        checkBoxMenuItem(autoClearOutputAction, selected: controller.autoClearOutput)
        checkBoxMenuItem(orientationVerticalAction, selected: controller.orientationVertical)
    }

    menu(text: 'History', mnemonic: 'I') {
        menuItem(historyPrevAction, icon:null)
        menuItem(historyNextAction, icon:null)
    }

    menu(text: 'Script', mnemonic: 'S') {
        menuItem(runAction, icon:null)
        menuItem(runJavaAction, icon:null)
        checkBoxMenuItem(loopModeAction, selected: controller.loopMode)
        checkBoxMenuItem(saveOnRunAction, selected: controller.saveOnRun)
        menuItem(runSelectionAction, icon:null)
        menuItem(runJavaSelectionAction, icon:null)
        checkBoxMenuItem(threadInterruptAction, selected: controller.threadInterrupt)
        menuItem(interruptAction, icon:null)
        menuItem(compileAction, icon:null)
        menuItem(compileJavaAction, icon:null)
        separator()
        menuItem(addClasspathJar)
        menuItem(addClasspathDir)
        menuItem(listClasspath)
        menuItem(clearClassloader)
        separator()
        menuItem(inspectLastAction, icon:null)
        menuItem(inspectVariablesAction, icon:null)
        menuItem(inspectAstAction, icon:null)
        menuItem(inspectCstAction, icon:null)
        menuItem(inspectTokensAction, icon:null)
    }
}

static classExists(String className) {
    try {
<<<<<<< HEAD
       Class.forName(className)
        true
    } catch (ClassNotFoundException _) {
=======
        MacOSXMenuBar.class.classLoader.loadClass(className)
        true
    } catch (ClassNotFoundException ignored) {
>>>>>>> d565e909
        false
    }
}<|MERGE_RESOLUTION|>--- conflicted
+++ resolved
@@ -20,8 +20,6 @@
 
 import org.codehaus.groovy.vmplugin.VMPluginFactory
 
-<<<<<<< HEAD
-=======
 import java.util.concurrent.atomic.AtomicBoolean
 
 /**
@@ -44,7 +42,6 @@
     }
 }
 
->>>>>>> d565e909
 // install handlers for JDK9+
 final String JDK9PLUS_SCRIPT = """
 import java.awt.Desktop
@@ -152,13 +149,8 @@
             appleAwtExtensionPresent ? EAWT_SCRIPT :
             null
     if (scriptSource) {
-<<<<<<< HEAD
-        if (MacOSXMenuBarHelper.installHandlersOnce()) {
-            build(scriptSource, new GroovyClassLoader(this.class.classLoader))
-=======
         if (Static.installHandlersOnce()) {
             build(scriptSource, new GroovyClassLoader(MacOSXMenuBar.class.classLoader))
->>>>>>> d565e909
         }
     } else {
         build(BasicMenuBar)
@@ -253,15 +245,9 @@
 
 static classExists(String className) {
     try {
-<<<<<<< HEAD
-       Class.forName(className)
-        true
-    } catch (ClassNotFoundException _) {
-=======
         MacOSXMenuBar.class.classLoader.loadClass(className)
         true
     } catch (ClassNotFoundException ignored) {
->>>>>>> d565e909
         false
     }
 }