--- conflicted
+++ resolved
@@ -49,15 +49,7 @@
         xmlTool = new GroovyDocTool(
                 new FileSystemResourceManager("src"), // template storage
                 new String[] {"src/main/java", "../../src/main", // source file dirs
-<<<<<<< HEAD
-                		"src/test/groovy",
-                        "../../subprojects/groovy-swing/src/main/groovy",
-                        "../../subprojects/groovy-swing/src/main/java",
-                        "../../subprojects/groovy-console/src/main/groovy",
-                        "../../subprojects/groovy-sql/src/main/java"},
-=======
                         "src/test/groovy"},
->>>>>>> 543f54fc
                 new String[]{TEMPLATES_DIR + "/topLevel/rootDocStructuredData.xml"},
                 new String[]{TEMPLATES_DIR + "/packageLevel/packageDocStructuredData.xml"},
                 new String[]{TEMPLATES_DIR + "/classLevel/classDocStructuredData.xml"},
